# [PointPillars: Fast Encoders for Object Detection from Point Clouds](https://arxiv.org/abs/1812.05784) 

A Simple PointPillars PyTorch Implementation for 3D Lidar(KITTI) Detection. [[Zhihu](https://zhuanlan.zhihu.com/p/521277176)]

- It can be run without installing [Spconv](https://github.com/traveller59/spconv), [mmdet](https://github.com/open-mmlab/mmdetection) or [mmdet3d](https://github.com/open-mmlab/mmdetection3d). 
- Only one detection network (PointPillars) was implemented in this repo, so the code may be more easy to read. 
- Sincere thanks for the great open-source architectures [mmcv](https://github.com/open-mmlab/mmcv), [mmdet](https://github.com/open-mmlab/mmdetection) and [mmdet3d](https://github.com/open-mmlab/mmdetection3d), which helps me to learn 3D detection and implement this repo.

## News

- **2025-02** Making PointPillars a python package out of the code is supported.
- **2024-04** Exporting PointPillars to ONNX & TensorRT is supported on branch [feature/deployment](https://github.com/zhulf0804/PointPillars/tree/feature/deployment).

    ![](./figures/pytorch_trt.png)

## Performance

### mAP on KITTI validation set (Easy, Moderate, Hard)

| Repo | Metric | Overall | Pedestrian | Cyclist | Car |
| :---: | :---: | :---: | :---: | :---: | :---: |
| this repo | 3D-BBox | 73.3259 62.7834 59.6278 | 51.4642 47.9446 43.8040 | 81.8677 63.6617 60.9126 | 86.6456 76.7439 74.1668 | 
| [mmdet3d v0.18.1](https://github.com/open-mmlab/mmdetection3d/tree/v0.18.1) | 3D-BBox  | 72.0537, 60.1114, 55.8320 | 52.0263, 46.4037, 42.4841 | 78.7231, 59.9526, 57.2489 | 85.4118, 73.9780, 67.7630 |
| this repo | BEV | 77.8540 69.8003 66.6699 | 59.1687 54.3456 50.5023 | 84.4268 67.1409 63.7409 | 89.9664 87.9145 85.7664 | 
| [mmdet3d v0.18.1](https://github.com/open-mmlab/mmdetection3d/tree/v0.18.1) | BEV | 76.6485, 67.7609, 64.5605 | 59.0778, 53.3638, 48.4230 | 80.9328, 63.3447, 60.0618 | 89.9348, 86.5743, 85.1967 |
| this repo | 2D-BBox | 80.5097 74.6120 71.4758 | 64.6249 61.4201 57.5965 | 86.2569 73.0828 70.1726 | 90.6471 89.3330 86.6583 |
| [mmdet3d v0.18.1](https://github.com/open-mmlab/mmdetection3d/tree/v0.18.1) | 2D-BBox | 78.4938, 73.4781, 70.3613 | 62.2413, 58.9157, 55.3660 | 82.6460, 72.3547, 68.4669 | 90.5939, 89.1638, 87.2511 |
| this repo | AOS | 74.9647 68.1712 65.2817 | 49.3777 46.7284 43.8352 | 85.0412 69.1024 66.2801 | 90.4752 88.6828 85.7298 |
| [mmdet3d v0.18.1](https://github.com/open-mmlab/mmdetection3d/tree/v0.18.1) | AOS | 72.41, 66.23, 63.55 | 46.00, 43.22, 40.94 | 80.85, 67.20, 63.63 | 90.37, 88.27, 86.07 |

- **Note: Here, we report [mmdet3d v0.18.1](https://github.com/open-mmlab/mmdetection3d/tree/v0.18.1) (2022/02/09-2022/03/01) performance based on the officially provided [checkpoint](https://github.com/open-mmlab/mmdetection3d/tree/v0.18.1/configs/pointpillars#kitti). Much improvements were made in the [mmdet3d v1.0.0rc1](https://github.com/open-mmlab/mmdetection3d/tree/v1.0.0rc1)**. 

## Detection Visualization

![](./figures/pc_pred_000134.png)
![](./figures/img_3dbbox_000134.png)

<<<<<<< HEAD
## Installation

1. Compile the custom operators:
```bash
cd ops
python setup.py develop
=======
## [Install] 

Install PointPillars as a python package and all its dependencies as follows:

```
cd PointPillars/
pip install -r requirements.txt
python setup.py build_ext --inplace
pip install .
>>>>>>> 620e6b0d
```

2. Install dependencies:
```bash
pip install -r requirements.txt
```

## Pipeline Usage

The project includes a unified pipeline script (`pipeline.py`) that provides a convenient interface for all operations. Here's how to use it:

### Basic Usage
```bash
python pipeline.py --data_root your_path_to_kitti --action <action_name>
```

Available actions:
- `prepare`: Prepare the KITTI dataset
- `reduce_beams`: Reduce the number of LiDAR beams
- `visualize_beams`: Visualize the reduced beams
- `train`: Train the model
- `evaluate`: Evaluate the model
- `test`: Test the model on a single point cloud
- `test_reduced`: Test the model using reduced LiDAR beams
- `full_pipeline`: Run the complete pipeline (prepare → reduce beams → visualize → train → evaluate)

### Examples

1. Prepare the dataset:
```bash
python pipeline.py --data_root your_path_to_kitti --action prepare
```

2. Reduce and visualize LiDAR beams:
```bash
python pipeline.py --data_root your_path_to_kitti --action reduce_beams
python pipeline.py --data_root your_path_to_kitti --action visualize_beams
```

3. Train the model:
```bash
python pipeline.py --data_root your_path_to_kitti --action train
```

4. Evaluate the model:
```bash
python pipeline.py --data_root your_path_to_kitti --action evaluate --ckpt pretrained/epoch_160.pth
```

5. Test on a single point cloud (original beams):
```bash
python pipeline.py --data_root your_path_to_kitti --action test \
                   --pc_path dataset/demo_data/val/000134.bin \
                   --calib_path dataset/demo_data/val/000134.txt \
                   --img_path dataset/demo_data/val/000134.png \
                   --gt_path dataset/demo_data/val/000134_gt.txt
```

6. Test on a single point cloud (reduced beams):
```bash
python pipeline.py --data_root your_path_to_kitti --action test_reduced \
                   --pc_path dataset/demo_data/val/000134.bin \
                   --calib_path dataset/demo_data/val/000134.txt \
                   --img_path dataset/demo_data/val/000134.png \
                   --gt_path dataset/demo_data/val/000134_gt.txt
```

7. Run the complete pipeline:
```bash
python pipeline.py --data_root your_path_to_kitti --action full_pipeline
```

### Notes
- The `test_reduced` action automatically uses the reduced LiDAR beams from the `velodyne_reduced` directory
- The `full_pipeline` action runs all steps in sequence: dataset preparation, beam reduction, visualization, training, and evaluation
- Make sure to run `reduce_beams` before using `test_reduced` or `full_pipeline`

## Dataset Preparation

1. Download KITTI Dataset:
    - [Point cloud data](https://s3.eu-central-1.amazonaws.com/avg-kitti/data_object_velodyne.zip) (29GB)
    - [Images](https://s3.eu-central-1.amazonaws.com/avg-kitti/data_object_image_2.zip) (12GB)
    - [Calibration files](https://s3.eu-central-1.amazonaws.com/avg-kitti/data_object_calib.zip) (16MB)
    - [Labels](https://s3.eu-central-1.amazonaws.com/avg-kitti/data_object_label_2.zip) (5MB)

    Organize the dataset as follows:
    ```
    kitti
        |- training
            |- calib (#7481 .txt)
            |- image_2 (#7481 .png)
            |- label_2 (#7481 .txt)
            |- velodyne (#7481 .bin)
        |- testing
            |- calib (#7518 .txt)
            |- image_2 (#7518 .png)
            |- velodyne (#7518 .bin)
    ```

2. Pre-process the KITTI dataset:
    ```bash
    python prepare_kitti_dataset.py --data_root your_path_to_kitti
    ```

    This will generate additional files:
    ```
    kitti
        |- training
            |- velodyne_reduced (#7481 .bin)
        |- testing
            |- velodyne_reduced (#7518 .bin)
        |- kitti_gt_database (#19700 .bin)
        |- kitti_infos_train.pkl
        |- kitti_infos_val.pkl
        |- kitti_infos_trainval.pkl
        |- kitti_infos_test.pkl
        |- kitti_dbinfos_train.pkl
    ```

## Usage

### Training
```bash
python train.py --data_root your_path_to_kitti
```

### Evaluation
```bash
python evaluate.py --ckpt pretrained/epoch_160.pth --data_root your_path_to_kitti 
```

### Testing and Visualization

1. Point cloud detection visualization:
```bash
python test.py --ckpt pretrained/epoch_160.pth --pc_path your_pc_path 
```

2. Point cloud detection with ground truth:
```bash
python test.py --ckpt pretrained/epoch_160.pth --pc_path your_pc_path --calib_path your_calib_path --gt_path your_gt_path
```

3. Point cloud and image detection visualization:
```bash
python test.py --ckpt pretrained/epoch_160.pth --pc_path your_pc_path --calib_path your_calib_path --img_path your_img_path
```

### Example Usage

<<<<<<< HEAD
1. Inference on validation set sample (000134):
```bash
python test.py --ckpt pretrained/epoch_160.pth --pc_path dataset/demo_data/val/000134.bin
```

2. Inference with ground truth and image visualization:
```bash
python test.py --ckpt pretrained/epoch_160.pth --pc_path dataset/demo_data/val/000134.bin \
               --calib_path dataset/demo_data/val/000134.txt --img_path dataset/demo_data/val/000134.png \
               --gt_path dataset/demo_data/val/000134_gt.txt
```

3. Inference on test set sample (000002):
```bash
python test.py --ckpt pretrained/epoch_160.pth --pc_path dataset/demo_data/test/000002.bin
=======
e.g. 
a. [infer on val set 000134]

python test.py --ckpt pretrained/epoch_160.pth --pc_path pointpillars/dataset/demo_data/val/000134.bin

or

python test.py --ckpt pretrained/epoch_160.pth --pc_path pointpillars/dataset/demo_data/val/000134.bin \
               --calib_path pointpillars/dataset/demo_data/val/000134.txt \
               --img_path pointpillars/dataset/demo_data/val/000134.png \
               --gt_path pointpillars/dataset/demo_data/val/000134_gt.txt

b. [infer on test set 000002]

python test.py --ckpt pretrained/epoch_160.pth --pc_path pointpillars/dataset/demo_data/test/000002.bin

or 

python test.py --ckpt pretrained/epoch_160.pth --pc_path pointpillars/dataset/demo_data/test/000002.bin \
               --calib_path pointpillars/dataset/demo_data/test/000002.txt \
               --img_path pointpillars/dataset/demo_data/test/000002.png
>>>>>>> 620e6b0d
```

## Acknowledgments

Thanks for the open source code [mmcv](https://github.com/open-mmlab/mmcv), [mmdet](https://github.com/open-mmlab/mmdetection) and [mmdet3d](https://github.com/open-mmlab/mmdetection3d).<|MERGE_RESOLUTION|>--- conflicted
+++ resolved
@@ -35,14 +35,6 @@
 ![](./figures/pc_pred_000134.png)
 ![](./figures/img_3dbbox_000134.png)
 
-<<<<<<< HEAD
-## Installation
-
-1. Compile the custom operators:
-```bash
-cd ops
-python setup.py develop
-=======
 ## [Install] 
 
 Install PointPillars as a python package and all its dependencies as follows:
@@ -52,7 +44,6 @@
 pip install -r requirements.txt
 python setup.py build_ext --inplace
 pip install .
->>>>>>> 620e6b0d
 ```
 
 2. Install dependencies:
@@ -203,7 +194,6 @@
 
 ### Example Usage
 
-<<<<<<< HEAD
 1. Inference on validation set sample (000134):
 ```bash
 python test.py --ckpt pretrained/epoch_160.pth --pc_path dataset/demo_data/val/000134.bin
@@ -219,29 +209,6 @@
 3. Inference on test set sample (000002):
 ```bash
 python test.py --ckpt pretrained/epoch_160.pth --pc_path dataset/demo_data/test/000002.bin
-=======
-e.g. 
-a. [infer on val set 000134]
-
-python test.py --ckpt pretrained/epoch_160.pth --pc_path pointpillars/dataset/demo_data/val/000134.bin
-
-or
-
-python test.py --ckpt pretrained/epoch_160.pth --pc_path pointpillars/dataset/demo_data/val/000134.bin \
-               --calib_path pointpillars/dataset/demo_data/val/000134.txt \
-               --img_path pointpillars/dataset/demo_data/val/000134.png \
-               --gt_path pointpillars/dataset/demo_data/val/000134_gt.txt
-
-b. [infer on test set 000002]
-
-python test.py --ckpt pretrained/epoch_160.pth --pc_path pointpillars/dataset/demo_data/test/000002.bin
-
-or 
-
-python test.py --ckpt pretrained/epoch_160.pth --pc_path pointpillars/dataset/demo_data/test/000002.bin \
-               --calib_path pointpillars/dataset/demo_data/test/000002.txt \
-               --img_path pointpillars/dataset/demo_data/test/000002.png
->>>>>>> 620e6b0d
 ```
 
 ## Acknowledgments
